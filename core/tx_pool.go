--- conflicted
+++ resolved
@@ -604,11 +604,8 @@
 // rules and adheres to some heuristic limits of the local node (price and size).
 func (pool *TxPool) validateTx(tx *types.Transaction, local bool) error {
 	// No unauthenticated deposits allowed in the transaction pool.
-<<<<<<< HEAD
-	if tx.Type() == types.L1MessageTxType {
-=======
+	// >>>>>>> scroll/v4.1.0
 	if tx.IsL1MessageTx() {
->>>>>>> 983d6302
 		return ErrTxTypeNotSupported
 	}
 
