--- conflicted
+++ resolved
@@ -24,11 +24,7 @@
 const (
 	VersionMajor = 3       // Major version component of the current release
 	VersionMinor = 1       // Minor version component of the current release
-<<<<<<< HEAD
 	VersionPatch = 11      // Patch version component of the current release
-=======
-	VersionPatch = 1       // Patch version component of the current release
->>>>>>> a74b35e8
 	VersionMeta  = "alpha" // Version metadata to append to the version string
 )
 
