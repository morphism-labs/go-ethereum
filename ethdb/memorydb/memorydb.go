// Copyright 2018 The go-ethereum Authors
// This file is part of the go-ethereum library.
//
// The go-ethereum library is free software: you can redistribute it and/or modify
// it under the terms of the GNU Lesser General Public License as published by
// the Free Software Foundation, either version 3 of the License, or
// (at your option) any later version.
//
// The go-ethereum library is distributed in the hope that it will be useful,
// but WITHOUT ANY WARRANTY; without even the implied warranty of
// MERCHANTABILITY or FITNESS FOR A PARTICULAR PURPOSE. See the
// GNU Lesser General Public License for more details.
//
// You should have received a copy of the GNU Lesser General Public License
// along with the go-ethereum library. If not, see <http://www.gnu.org/licenses/>.

// Package memorydb implements the key-value database layer based on memory maps.
package memorydb

import (
	"errors"
	"sort"
	"strings"
	"sync"

	"github.com/scroll-tech/go-ethereum/common"
	"github.com/scroll-tech/go-ethereum/ethdb"
)

var (
	// errMemorydbClosed is returned if a memory database was already closed at the
	// invocation of a data access operation.
	errMemorydbClosed = errors.New("database closed")

	// ErrMemorydbNotFound is returned if a key is requested that is not found in
	// the provided memory database.
<<<<<<< HEAD
	errMemorydbNotFound = errors.New("not found")

	// errSnapshotReleased is returned if callers want to retrieve data from a
	// released snapshot.
	errSnapshotReleased = errors.New("snapshot released")
=======
	ErrMemorydbNotFound = errors.New("not found")
>>>>>>> 983d6302
)

// Database is an ephemeral key-value store. Apart from basic data storage
// functionality it also supports batch writes and iterating over the keyspace in
// binary-alphabetical order.
type Database struct {
	db   map[string][]byte
	lock sync.RWMutex
}

// New returns a wrapped map with all the required database interface methods
// implemented.
func New() *Database {
	return &Database{
		db: make(map[string][]byte),
	}
}

// NewWithCap returns a wrapped map pre-allocated to the provided capacity with
// all the required database interface methods implemented.
func NewWithCap(size int) *Database {
	return &Database{
		db: make(map[string][]byte, size),
	}
}

// Close deallocates the internal map and ensures any consecutive data access op
// failes with an error.
func (db *Database) Close() error {
	db.lock.Lock()
	defer db.lock.Unlock()

	db.db = nil
	return nil
}

// Has retrieves if a key is present in the key-value store.
func (db *Database) Has(key []byte) (bool, error) {
	db.lock.RLock()
	defer db.lock.RUnlock()

	if db.db == nil {
		return false, errMemorydbClosed
	}
	_, ok := db.db[string(key)]
	return ok, nil
}

// Get retrieves the given key if it's present in the key-value store.
func (db *Database) Get(key []byte) ([]byte, error) {
	db.lock.RLock()
	defer db.lock.RUnlock()

	if db.db == nil {
		return nil, errMemorydbClosed
	}
	if entry, ok := db.db[string(key)]; ok {
		return common.CopyBytes(entry), nil
	}
	return nil, ErrMemorydbNotFound
}

// Put inserts the given value into the key-value store.
func (db *Database) Put(key []byte, value []byte) error {
	db.lock.Lock()
	defer db.lock.Unlock()

	if db.db == nil {
		return errMemorydbClosed
	}
	db.db[string(key)] = common.CopyBytes(value)
	return nil
}

// Delete removes the key from the key-value store.
func (db *Database) Delete(key []byte) error {
	db.lock.Lock()
	defer db.lock.Unlock()

	if db.db == nil {
		return errMemorydbClosed
	}
	delete(db.db, string(key))
	return nil
}

// NewBatch creates a write-only key-value store that buffers changes to its host
// database until a final write is called.
func (db *Database) NewBatch() ethdb.Batch {
	return &batch{
		db: db,
	}
}

// NewBatchWithSize creates a write-only database batch with pre-allocated buffer.
func (db *Database) NewBatchWithSize(size int) ethdb.Batch {
	return &batch{
		db: db,
	}
}

// NewIterator creates a binary-alphabetical iterator over a subset
// of database content with a particular key prefix, starting at a particular
// initial key (or after, if it does not exist).
func (db *Database) NewIterator(prefix []byte, start []byte) ethdb.Iterator {
	db.lock.RLock()
	defer db.lock.RUnlock()

	var (
		pr     = string(prefix)
		st     = string(append(prefix, start...))
		keys   = make([]string, 0, len(db.db))
		values = make([][]byte, 0, len(db.db))
	)
	// Collect the keys from the memory database corresponding to the given prefix
	// and start
	for key := range db.db {
		if !strings.HasPrefix(key, pr) {
			continue
		}
		if key >= st {
			keys = append(keys, key)
		}
	}
	// Sort the items and retrieve the associated values
	sort.Strings(keys)
	for _, key := range keys {
		values = append(values, db.db[key])
	}
	return &iterator{
		keys:   keys,
		values: values,
	}
}

// NewSnapshot creates a database snapshot based on the current state.
// The created snapshot will not be affected by all following mutations
// happened on the database.
func (db *Database) NewSnapshot() (ethdb.Snapshot, error) {
	return newSnapshot(db), nil
}

// Stat returns a particular internal stat of the database.
func (db *Database) Stat(property string) (string, error) {
	return "", errors.New("unknown property")
}

// Compact is not supported on a memory database, but there's no need either as
// a memory database doesn't waste space anyway.
func (db *Database) Compact(start []byte, limit []byte) error {
	return nil
}

// Len returns the number of entries currently present in the memory database.
//
// Note, this method is only used for testing (i.e. not public in general) and
// does not have explicit checks for closed-ness to allow simpler testing code.
func (db *Database) Len() int {
	db.lock.RLock()
	defer db.lock.RUnlock()

	return len(db.db)
}

// keyvalue is a key-value tuple tagged with a deletion field to allow creating
// memory-database write batches.
type keyvalue struct {
	key    []byte
	value  []byte
	delete bool
}

// batch is a write-only memory batch that commits changes to its host
// database when Write is called. A batch cannot be used concurrently.
type batch struct {
	db     *Database
	writes []keyvalue
	size   int
}

// Put inserts the given value into the batch for later committing.
func (b *batch) Put(key, value []byte) error {
	b.writes = append(b.writes, keyvalue{common.CopyBytes(key), common.CopyBytes(value), false})
	b.size += len(key) + len(value)
	return nil
}

// Delete inserts the a key removal into the batch for later committing.
func (b *batch) Delete(key []byte) error {
	b.writes = append(b.writes, keyvalue{common.CopyBytes(key), nil, true})
	b.size += len(key)
	return nil
}

// ValueSize retrieves the amount of data queued up for writing.
func (b *batch) ValueSize() int {
	return b.size
}

// Write flushes any accumulated data to the memory database.
func (b *batch) Write() error {
	b.db.lock.Lock()
	defer b.db.lock.Unlock()

	for _, keyvalue := range b.writes {
		if keyvalue.delete {
			delete(b.db.db, string(keyvalue.key))
			continue
		}
		b.db.db[string(keyvalue.key)] = keyvalue.value
	}
	return nil
}

// Reset resets the batch for reuse.
func (b *batch) Reset() {
	b.writes = b.writes[:0]
	b.size = 0
}

// Replay replays the batch contents.
func (b *batch) Replay(w ethdb.KeyValueWriter) error {
	for _, keyvalue := range b.writes {
		if keyvalue.delete {
			if err := w.Delete(keyvalue.key); err != nil {
				return err
			}
			continue
		}
		if err := w.Put(keyvalue.key, keyvalue.value); err != nil {
			return err
		}
	}
	return nil
}

// iterator can walk over the (potentially partial) keyspace of a memory key
// value store. Internally it is a deep copy of the entire iterated state,
// sorted by keys.
type iterator struct {
	inited bool
	keys   []string
	values [][]byte
}

// Next moves the iterator to the next key/value pair. It returns whether the
// iterator is exhausted.
func (it *iterator) Next() bool {
	// If the iterator was not yet initialized, do it now
	if !it.inited {
		it.inited = true
		return len(it.keys) > 0
	}
	// Iterator already initialize, advance it
	if len(it.keys) > 0 {
		it.keys = it.keys[1:]
		it.values = it.values[1:]
	}
	return len(it.keys) > 0
}

// Error returns any accumulated error. Exhausting all the key/value pairs
// is not considered to be an error. A memory iterator cannot encounter errors.
func (it *iterator) Error() error {
	return nil
}

// Key returns the key of the current key/value pair, or nil if done. The caller
// should not modify the contents of the returned slice, and its contents may
// change on the next call to Next.
func (it *iterator) Key() []byte {
	if len(it.keys) > 0 {
		return []byte(it.keys[0])
	}
	return nil
}

// Value returns the value of the current key/value pair, or nil if done. The
// caller should not modify the contents of the returned slice, and its contents
// may change on the next call to Next.
func (it *iterator) Value() []byte {
	if len(it.values) > 0 {
		return it.values[0]
	}
	return nil
}

// Release releases associated resources. Release should always succeed and can
// be called multiple times without causing error.
func (it *iterator) Release() {
	it.keys, it.values = nil, nil
}

// snapshot wraps a batch of key-value entries deep copied from the in-memory
// database for implementing the Snapshot interface.
type snapshot struct {
	db   map[string][]byte
	lock sync.RWMutex
}

// newSnapshot initializes the snapshot with the given database instance.
func newSnapshot(db *Database) *snapshot {
	db.lock.RLock()
	defer db.lock.RUnlock()

	copied := make(map[string][]byte)
	for key, val := range db.db {
		copied[key] = common.CopyBytes(val)
	}
	return &snapshot{db: copied}
}

// Has retrieves if a key is present in the snapshot backing by a key-value
// data store.
func (snap *snapshot) Has(key []byte) (bool, error) {
	snap.lock.RLock()
	defer snap.lock.RUnlock()

	if snap.db == nil {
		return false, errSnapshotReleased
	}
	_, ok := snap.db[string(key)]
	return ok, nil
}

// Get retrieves the given key if it's present in the snapshot backing by
// key-value data store.
func (snap *snapshot) Get(key []byte) ([]byte, error) {
	snap.lock.RLock()
	defer snap.lock.RUnlock()

	if snap.db == nil {
		return nil, errSnapshotReleased
	}
	if entry, ok := snap.db[string(key)]; ok {
		return common.CopyBytes(entry), nil
	}
	return nil, errMemorydbNotFound
}

// Release releases associated resources. Release should always succeed and can
// be called multiple times without causing error.
func (snap *snapshot) Release() {
	snap.lock.Lock()
	defer snap.lock.Unlock()

	snap.db = nil
}<|MERGE_RESOLUTION|>--- conflicted
+++ resolved
@@ -34,15 +34,11 @@
 
 	// ErrMemorydbNotFound is returned if a key is requested that is not found in
 	// the provided memory database.
-<<<<<<< HEAD
 	errMemorydbNotFound = errors.New("not found")
 
 	// errSnapshotReleased is returned if callers want to retrieve data from a
 	// released snapshot.
 	errSnapshotReleased = errors.New("snapshot released")
-=======
-	ErrMemorydbNotFound = errors.New("not found")
->>>>>>> 983d6302
 )
 
 // Database is an ephemeral key-value store. Apart from basic data storage
@@ -102,7 +98,7 @@
 	if entry, ok := db.db[string(key)]; ok {
 		return common.CopyBytes(entry), nil
 	}
-	return nil, ErrMemorydbNotFound
+	return nil, errMemorydbNotFound
 }
 
 // Put inserts the given value into the key-value store.
