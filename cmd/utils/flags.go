--- conflicted
+++ resolved
@@ -815,9 +815,8 @@
 		Usage: "InfluxDB organization name (v2 only)",
 		Value: metrics.DefaultConfig.InfluxDBOrganization,
 	}
-<<<<<<< HEAD
-=======
-
+
+	//>>>>>>> scroll/v4.1.0
 	CatalystFlag = cli.BoolFlag{
 		Name:  "catalyst",
 		Usage: "Catalyst mode (eth2 integration testing)",
@@ -836,7 +835,6 @@
 		Name:  "l1.sync.startblock",
 		Usage: "L1 block height to start syncing from. Should be set to the L1 message queue deployment block number.",
 	}
->>>>>>> 983d6302
 )
 
 // MakeDataDir retrieves the currently requested data directory, terminating
