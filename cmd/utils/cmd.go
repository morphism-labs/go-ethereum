--- conflicted
+++ resolved
@@ -168,45 +168,6 @@
 	}
 }
 
-<<<<<<< HEAD
-func StartWebSockets(eth *eth.Ethereum, wsPort int) {
-	clilogger.Infoln("Starting WebSockets")
-
-	var err error
-	eth.WsServer, err = rpcws.NewWebSocketServer(xeth.New(eth), wsPort)
-	if err != nil {
-		clilogger.Errorf("Could not start RPC interface (port %v): %v", wsPort, err)
-	} else {
-		go eth.WsServer.Start()
-	}
-=======
-var gminer *miner.Miner
-
-func GetMiner() *miner.Miner {
-	return gminer
-}
-
-func StartMining(ethereum *eth.Ethereum) bool {
-	if !ethereum.Mining {
-		ethereum.Mining = true
-		addr := ethereum.KeyManager().Address()
-
-		go func() {
-			clilogger.Infoln("Start mining")
-			if gminer == nil {
-				gminer = miner.New(addr, ethereum, 4)
-			}
-			gminer.Start()
-		}()
-		RegisterInterrupt(func(os.Signal) {
-			StopMining(ethereum)
-		})
-		return true
-	}
-	return false
->>>>>>> 253eb778
-}
-
 func FormatTransactionData(data string) []byte {
 	d := ethutil.StringToByteFunc(data, func(s string) (ret []byte) {
 		slice := regexp.MustCompile("\\n|\\s").Split(s, 1000000000)
