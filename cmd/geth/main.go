--- conflicted
+++ resolved
@@ -157,13 +157,11 @@
 		utils.GpoIgnoreGasPriceFlag,
 		utils.MinerNotifyFullFlag,
 		configFileFlag,
-<<<<<<< HEAD
-=======
+		//>>>>>>> scroll/v4.1.0
 		utils.CatalystFlag,
 		utils.L1EndpointFlag,
 		utils.L1ConfirmationsFlag,
 		utils.L1DeploymentBlockFlag,
->>>>>>> 983d6302
 	}
 
 	rpcFlags = []cli.Flag{
